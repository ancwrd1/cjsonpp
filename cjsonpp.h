// This code is a public domain software.

/*
  Type-safe thin C++ wrapper over cJSON library (header-only).
  Version 0.2.

  To use C++11 features compile with -std=c++0x -DWITH_CPP11
  Requires std::shared_ptr or std::tr1::shared_ptr

  Usage examples:
		// parse and get value
		JSONObject obj = cjsonpp::parse(jsonstr);
		// the following two lines are equal
		std::cout << obj.get<int>("intval") << std::endl;
		std::cout << obj.get<JSONObject>("intval").as<int>() << std::endl;

		// get array
		std::vector<double> arr1 = obj.get("elems").asArray<double>();
		std::list<std::string> arr2 = obj.get("strs").asArray<std::string, std::list>();

		...
		// construct object
		JSONObject obj;
		std::vector<int> v = {1, 2, 3, 4};
		obj.set("intval", 1234);
		obj.set("arrval", v);
		obj.set("doubleval", 100.1);
		obj.set("nullval", cjsonpp::nullObject());

		...
		// another way of constructing array
		JSONObject arr = cjsonpp::arrayObject();
		arr.add("s1");
		arr.add("s2");
		JSONObject obj;
		obj.set("arrval", arr);
		std::cout << obj << std::endl;
*/

#ifndef CJSONPP_H
#define CJSONPP_H

<<<<<<< HEAD
#include <stdint.h>
#include <stdlib.h>
=======
#include <cstdlib>
>>>>>>> 14c09c84
#include <stdexcept>
#include <string>
#include <set>
#include <ostream>
#include <vector>

#ifdef WITH_CPP11
#include <memory>
#include <initializer_list>
#define _SHARED_PTR_IMPL std::shared_ptr
#else
#include <tr1/memory>
#define _SHARED_PTR_IMPL std::tr1::shared_ptr
#endif

#include "cJSON.h"

namespace cjsonpp {

// JSON type wrapper enum
enum JSONType {
	Bool,
	Null,
	String,
	Number,
	Array,
	Object
};

// Exception thrown in case of parse or value errors
class JSONError: public std::runtime_error
{
public:
	explicit JSONError(const char* what)
		: std::runtime_error(what)
	{
	}
};

// JSONObject class is a thin wrapper over cJSON data type
class JSONObject
{
	// internal cJSON holder with ownership flag
	struct Holder {
		cJSON* o;
		bool own_;
		Holder(cJSON* obj, bool own) : o(obj), own_(own) {}
		~Holder() { if (own_) cJSON_Delete(o); }

		inline cJSON* operator->()
		{
			return o;
		}
	private:
		// no copy constructor
		explicit Holder(const Holder&);

		// no assignment operator
		Holder& operator=(const Holder&);

	};
	typedef _SHARED_PTR_IMPL<Holder> HolderPtr;

public:
	// create empty object
	JSONObject()
		: obj_(new Holder(cJSON_CreateObject(), true))
	{
	}

	// non-virtual destructor (no subclassing intended)
	~JSONObject()
	{
	}

	// wrap existing cJSON object
	JSONObject(cJSON* obj, bool own)
		: obj_(new Holder(obj, own))
	{
	}

	// create boolean object
	explicit JSONObject(bool value)
		: obj_(new Holder(value ? cJSON_CreateTrue() : cJSON_CreateFalse(), true))
	{
	}

	// create double object
	explicit JSONObject(double value)
		: obj_(new Holder(cJSON_CreateNumber(value), true))
	{
	}

	// create integer object
	explicit JSONObject(int value)
		: obj_(new Holder(cJSON_CreateNumber(value), true))
	{
	}

	// create integer object
	explicit JSONObject(int64_t value)
		: obj_(new Holder(cJSON_CreateNumber(value), true))
	{
	}

	// create string object
	explicit JSONObject(const char* value)
		: obj_(new Holder(cJSON_CreateString(value), true))
	{
	}

	explicit JSONObject(const std::string& value)
		: obj_(new Holder(cJSON_CreateString(value.c_str()), true))
	{
	}

	// create array object
#ifdef WITH_CPP11
	template <typename T,
			  template<typename T, typename A> class ContT=std::vector,
			  template<typename T> class AllocT=std::allocator>
	explicit JSONObject(const ContT<T, AllocT<T>>& elems)
		: obj_(new Holder(cJSON_CreateArray(), true))
	{
		for (auto it = elems.cbegin(); it != elems.cend(); it++)
			add(*it);
	}
	template <typename T>
	JSONObject(const std::initializer_list<T>& elems)
		: obj_(new Holder(cJSON_CreateArray(), true))
	{
		for (auto it = elems.begin(); it != elems.end(); it++)
			add(*it);
	}
#else
	template <typename T,
			  template<typename T, typename A> class ContT>
	explicit JSONObject(const ContT<T, std::allocator<T> >& elems)
		: obj_(new Holder(cJSON_CreateArray(), true))
	{
		for (typename ContT<T, std::allocator<T> >::const_iterator it = elems.begin();
			 it != elems.end(); it++)
			add(*it);
	}
#endif

	// copy constructor
	JSONObject(const JSONObject& other)
		: obj_(other.obj_)
	{
	}

	// copy operator
	inline JSONObject& operator=(const JSONObject& other)
	{
		if (&other != this)
			obj_ = other.obj_;
		return *this;
	}

	// get object type
	inline JSONType type() const
	{
		static JSONType vmap[] = {
			Bool, Bool, Null, Number,
			String, Array, Object
		};
		return vmap[(*obj_)->type & 0xff];
	}

	// get value from this object
	template <typename T>
	inline T as() const
	{
		return as<T>(obj_->o);
	}

	// get array
#ifdef WITH_CPP11
	template <typename T=JSONObject,
			  template<typename T, typename A> class ContT=std::vector,
			  template<typename T> class AllocT=std::allocator>
	inline ContT<T, AllocT<T>> asArray() const
	{
		if (((*obj_)->type & 0xff) != cJSON_Array)
			throw JSONError("Not an array type");

		ContT<T, AllocT<T>> retval;
		for (int i = 0; i < cJSON_GetArraySize(obj_->o); i++)
			retval.push_back(as<T>(cJSON_GetArrayItem(obj_->o, i)));

		return retval;
	}
#else
	template <typename T,
			  template<typename T, typename A> class ContT>
	inline ContT<T, std::allocator<T> > asArray() const
	{
		if (((*obj_)->type & 0xff) != cJSON_Array)
			throw JSONError("Not an array type");

		ContT<T, std::allocator<T> > retval;
		for (int i = 0; i < cJSON_GetArraySize(obj_->o); i++)
			retval.push_back(as<T>(cJSON_GetArrayItem(obj_->o, i)));

		return retval;
	}
#endif

	// get object by name
#ifdef WITH_CPP11
	template <typename T=JSONObject>
#else
	template <typename T>
#endif
	inline T get(const char* name) const
	{
		if (((*obj_)->type & 0xff) != cJSON_Object)
			throw JSONError("Not an object");

		cJSON* item = cJSON_GetObjectItem(obj_->o, name);
		if (item != NULL)
			return as<T>(item);
		else
			throw JSONError("No such item");
	}

#ifdef WITH_CPP11
	template <typename T=JSONObject>
#else
	template <typename T>
#endif
	inline JSONObject get(const std::string& value) const
	{
		return get<T>(value.c_str());
	}

	// get value from array
#ifdef WITH_CPP11
	template <typename T=JSONObject>
#else
	template <typename T>
#endif
	inline T get(int index) const
	{
		if (((*obj_)->type & 0xff) != cJSON_Array)
			throw JSONError("Not an array type");

		cJSON* item = cJSON_GetArrayItem(obj_->o, index);
		if (item != NULL)
			return as<T>(item);
		else
			throw JSONError("No such item");
	}

	// add value to array
	template <typename T>
	inline void add(const T& value)
	{
		if (((*obj_)->type & 0xff) != cJSON_Array)
			throw JSONError("Not an array type");
		JSONObject o(value);
		cJSON_AddItemReferenceToArray(obj_->o, o.obj_->o);
		refs_.insert(o.obj_);
	}

	// set value in object
	template <typename T>
	inline void set(const char* name, const T& value) {
		if (((*obj_)->type & 0xff) != cJSON_Object)
			throw JSONError("Not an object type");
		JSONObject o(value);
		cJSON_AddItemReferenceToObject(obj_->o, name, o.obj_->o);
		refs_.insert(o.obj_);
	}

	// set value in object (std::string)
	inline void set(const std::string& name, const JSONObject& value) {
		return set(name.c_str(), value);
	}

	inline cJSON* obj() const { return obj_->o; }

	std::string print(bool formatted=true) const
	{
		char* json = formatted ? cJSON_Print(obj_->o) : cJSON_PrintUnformatted(obj_->o);
		std::string retval(json);
		std::free(json);
		return retval;
	}

private:
	// get value (specialized below)
	template <typename T>
	static T as(cJSON* obj);

	HolderPtr obj_;

	// track added holders so that they are not destroyed prematurely before this object dies
	std::set<HolderPtr> refs_;

	friend JSONObject parse(const char* str);
	friend JSONObject nullObject();
	friend JSONObject arrayObject();
};

// parse from C string
inline JSONObject parse(const char* str)
{
	return JSONObject(cJSON_Parse(str), true);
}

// parse from std::string
inline JSONObject parse(const std::string& str)
{
	return parse(str.c_str());
}

// create null object
inline JSONObject nullObject()
{
	return JSONObject(cJSON_CreateNull(), true);
}

// create empty array object
inline JSONObject arrayObject()
{
	return JSONObject(cJSON_CreateArray(), true);
}

// Specialized getters
template <>
inline int JSONObject::as(cJSON* obj)
{
	if ((obj->type & 0xff) != cJSON_Number)
		throw JSONError("Bad value type");
	return obj->valueint;
}

template <>
inline int64_t JSONObject::as(cJSON* obj)
{
	if ((obj->type & 0xff) != cJSON_Number)
		throw JSONError("Not a number type");
	return (int64_t)obj->valuedouble;
}

template <>
inline std::string JSONObject::as(cJSON* obj)
{
	if ((obj->type & 0xff) != cJSON_String)
		throw JSONError("Not a string type");
	return obj->valuestring;
}

template <>
inline double JSONObject::as(cJSON* obj)
{
	if ((obj->type & 0xff) != cJSON_Number)
		throw JSONError("Not a number type");
	return obj->valuedouble;
}

template <>
inline bool JSONObject::as(cJSON* obj)
{
	if ((obj->type & 0xff) == cJSON_True)
		return true;
	else if ((obj->type & 0xff) == cJSON_False)
		return false;
	else
		throw JSONError("Not a boolean type");
}

template <>
inline JSONObject JSONObject::as(cJSON* obj)
{
	return JSONObject(obj, false);
}

// A traditional C++ streamer
inline std::ostream& operator<<(std::ostream& os, const cjsonpp::JSONObject& obj)
{
	os << obj.print();
	return os;
}

} // namespace cjsonpp

#endif<|MERGE_RESOLUTION|>--- conflicted
+++ resolved
@@ -40,12 +40,8 @@
 #ifndef CJSONPP_H
 #define CJSONPP_H
 
-<<<<<<< HEAD
 #include <stdint.h>
 #include <stdlib.h>
-=======
-#include <cstdlib>
->>>>>>> 14c09c84
 #include <stdexcept>
 #include <string>
 #include <set>
@@ -105,7 +101,6 @@
 
 		// no assignment operator
 		Holder& operator=(const Holder&);
-
 	};
 	typedef _SHARED_PTR_IMPL<Holder> HolderPtr;
 
@@ -333,7 +328,7 @@
 	{
 		char* json = formatted ? cJSON_Print(obj_->o) : cJSON_PrintUnformatted(obj_->o);
 		std::string retval(json);
-		std::free(json);
+		free(json);
 		return retval;
 	}
 
